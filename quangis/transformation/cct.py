"""
Module containing the core concept transformation algebra. Usage:

    >>> from quangis.transformation.cct import algebra
    >>> expr = algebra.parse("pi1 (objects data)")
    >>> print(expr)
    R(Obj)
"""

from quangis.transformation.type import Operator, Schema, operators, _
from quangis.transformation.algebra import TransformationAlgebra


##############################################################################
# Types and type synonyms

Val = Operator('Val')
Obj = Operator('Obj', supertype=Val)  # O
Reg = Operator('Reg', supertype=Val)  # S
Loc = Operator('Loc', supertype=Val)  # L
Qlt = Operator('Qlt', supertype=Val)  # Q
Nom = Operator('Nom', supertype=Qlt)
Bool = Operator('Bool', supertype=Nom)
Ord = Operator('Ord', supertype=Nom)
Itv = Operator('Itv', supertype=Ord)
Ratio = Operator('Ratio', supertype=Itv)
Count = Operator('Count', supertype=Ratio)
R1 = Operator('R1', 1)  # Collections
R2 = Operator('R2', 2)  # Unary core concepts, 1 key (left)
R3 = Operator('R3', 3)  # Quantified relation, 2 keys (l & r)
R3a = Operator('R3a', 3)  # Ternary relation, 1 key (left)

SpatialField = R2(Loc, Qlt)
InvertedField = R2(Qlt, Reg)
FieldSample = R2(Reg, Qlt)
ObjectExtent = R2(Obj, Reg)
ObjectQuality = R2(Obj, Qlt)
NominalField = R2(Loc, Nom)
BooleanField = R2(Loc, Bool)
NominalInvertedField = R2(Nom, Reg)
BooleanInvertedField = R2(Bool, Reg)

##############################################################################
# Data inputs

# Reintroducing these for now to make sure the tests still work
objectnominals = R2(Obj, Nom)
objectcounts = R2(Obj, Count)

pointmeasures = R2(Reg, Itv)
amountpatches = R2(Reg, Nom)
countamounts = R2(Reg, Count)
boolcoverages = R2(Bool, Reg)
boolratio = R2(Bool, Ratio)
nomcoverages = R2(Nom, Reg)
nomsize = R2(Nom, Ratio)
contour = R2(Ord, Reg)
contourline = R2(Itv, Reg)
objectregions = R2(Obj, Reg)
objectratios = R2(Obj, Ratio)
objectregionratios = R3a(Obj, Reg, Ratio)
objectregionnominals = R3a(Obj, Reg, Nom)
objectregioncounts = R3a(Obj, Reg, Count)
objectregionattr = Schema(lambda x: R3a(Obj, Reg, x))
field = R2(Loc, Ratio)
nomfield = R2(Loc, Nom)
boolfield = R2(Loc, Bool)
ordfield = R2(Loc, Ord)
itvfield = R2(Loc, Itv)
ratiofield = R2(Loc, Ratio)
object = Obj
objects = R1(Obj)
region = Reg
regions = R1(Reg)
locs = R1(Loc)
in_ = Nom
contains = Nom
out = Nom
noms = R1(Nom)
ratios = R1(Ratio)
countV = Count
ratioV = Ratio
interval = Itv
ordinal = Ord
nominal = Nom
true = Bool
rationetwork = R3(Obj, Ratio, Obj)

###########################################################################
# Math/stats transformations


# Derivations

# primitive
ratio = Ratio ** Ratio ** Ratio
# primitive
product = Ratio ** Ratio ** Ratio
# primitive
leq = Ord ** Ord ** Bool
# primitive
eq = Val ** Val ** Bool
# primitive
conj = Bool ** Bool ** Bool
# primitive
notj = Bool ** Bool
# define: compose2 notj conj
disj = Bool ** Bool ** Bool  # define as not-conjunction


# Aggregations of collections

# primitive
count = R1(Obj) ** Ratio
# primitive
size = R1(Loc) ** Ratio
# define: relunion (regions x)
merge = R1(Reg) ** Reg
# primitive
centroid = R1(Loc) ** Loc
# primitive
name = R1(Nom) ** Nom


# Statistical operations

# primitive
avg = R2(Val, Itv) ** Itv
# primitive
min = R2(Val, Ord) ** Ord
# primitive
max = R2(Val, Ord) ** Ord
# primitive
sum = R2(Val, Ratio) ** Ratio
# define: nest2 (merge (pi1 (countamounts x1))) (sum (countamounts x1))
contentsum = R2(Reg, Ratio) ** R2(Reg, Ratio)
# define: nest2 (name (pi1 (nomcoverages x1))) (merge (pi2(nomcoverages x1)))
coveragesum = R2(Nom, Ratio) ** R2(Nom, Ratio)


##########################################################################
# Geometric transformations

# primitive
interpol = R2(Reg, Itv) ** R1(Loc) ** R2(Loc, Itv)
# define: apply1 (leq (ratioV w))(groupbyL (min) (loDist (deify (region y)) (objectregions x)))
extrapol = R2(Obj, Reg) ** R2(Loc, Bool)  # Buffering, define in terms of Dist
# primitive
arealinterpol = R2(Reg, Ratio) ** R1(Reg) ** R2(Reg, Ratio)
# primitive
slope = R2(Loc, Itv) ** R2(Loc, Ratio)
# primitive
aspect = R2(Loc, Itv) ** R2(Loc, Ratio)


# Conversions

# primitive
reify = R1(Loc) ** Reg
# primitive
<<<<<<< HEAD
cct.deify = Reg ** R1(Loc)
# primitive: interpret name as object
cct.objectify = Nom ** Obj
=======
deify = Reg ** R1(Loc)
>>>>>>> fdba3b89
# primitive
nest = Schema(lambda x: x ** R1(x))  # Puts values into some unary relation
# primitive
nest2 = Schema(lambda x, y: x ** y ** R2(x, y))
# primitive
nest3 = Schema(lambda x, y, z: x ** y ** z ** R3(x, y, z))
# primitive
add = Schema(lambda x: R1(x) ** x ** R1(x))
# primitive
get = Schema(lambda x: R1(x) ** x | x @ Val)
# define: groupby reify (nomfield x)
invert = Schema(lambda x: R2(Loc, x) ** R2(x, Reg) | x @ Qlt)
# define: groupbyL id (join_key (select eq (lTopo (deify (merge (pi2 (nomcoverages x)))) (merge (pi2 (nomcoverages x)))) in) (groupby name (nomcoverages x)))
revert = Schema(lambda x: R2(x, Reg) ** R2(Loc, x) | x @ Qlt)
# define: join (groupby get (get_attrL (objectregionratios x1))) (get_attrR (objectregionratios x1))
getamounts = Schema(lambda x: R3a(Obj, Reg, x) ** R2(Reg, x) | x @ Ratio)


# Operators on quantified relations

# primitive
lDist = R1(Loc) ** R1(Loc) ** R3(Loc, Ratio, Loc)
# define: prod3 (apply1 (compose (groupbyL min) (lDist (locs x1))) (apply1 deify (objectregions x2)))
loDist = R1(Loc) ** R2(Obj, Reg) ** R3(Loc, Ratio, Obj)
# define: prod3 (apply1 (compose (groupbyR min) ((swap loDist) (objectregions x1))) (apply1 deify (objectregions x2)))
oDist = R2(Obj, Reg) ** R2(Obj, Reg) ** R3(Obj, Ratio, Obj)

# primitive
lTopo = R1(Loc) ** Reg ** R3(Loc, Nom, Reg)
# define: prod3 (apply1 (compose (groupbyL id) (lTopo (locs x1))) (objectregions x2))
loTopo = R1(Loc) ** R2(Obj, Reg) ** R3(Loc, Nom, Obj)
# define: prod3 (apply1 (compose (groupbyR (compose name pi2)) ((swap loTopo) (objectregions x1))) (apply1 deify (objectregions x2)))
oTopo = R2(Obj, Reg) ** R2(Obj, Reg) ** R3(Obj, Nom, Obj)
# define: prod3 (apply (compose (groupbyL id) (lTopo (locs x1))) (regions x2))
lrTopo = R1(Loc) ** R1(Reg) ** R3(Loc, Nom, Reg)
# define: prod3 (apply (compose (compose (groupbyR (compose name pi2)) ((swap lrTopo) (regions x1))) deify) (regions x2))
rTopo = R1(Reg) ** R1(Reg) ** R3(Reg, Nom, Reg)
# define: prod3 (apply (compose (compose (groupbyR (compose name pi2)) ((swap loTopo) (objectregions x1))) deify) (regions x2))
orTopo = R2(Obj, Reg) ** R1(Reg) ** R3(Obj, Nom, Reg)

# primitive
nDist = R1(Obj) ** R1(Obj) ** R3(Obj, Ratio, Obj) ** R3(Obj, Ratio, Obj)
lVis = R1(Loc) ** R1(Loc) ** R2(Loc, Itv) ** R3(Loc, Bool, Loc)


# Amount operations

# define: sum (join_subset (field x2) (deify (region x3)))
fcont = Schema(lambda v, x, y:
    (R2(Val, x) ** y) ** R2(Loc, x) ** Reg ** y | x @ Qlt | y @ Qlt)
# define: get (pi2 (groupbyR count (select eq (orTopo (objectregions x1) (nest (region x2))) in)))
ocont = R2(Obj, Reg) ** Reg ** Count
# define: reify (pi1 (join_subset (field x1) (ratios x2)))
fcover = Schema(lambda x:
    R2(Loc, x) ** R1(x) ** Reg | x @ Qlt)
# define: merge (pi2 (join_subset (objectregions x1) (objects x2)))
ocover = R2(Obj, Reg) ** R1(Obj) ** Reg

###########################################################################
# Functional and Relational transformations


# Functional

# primitive
compose = Schema(lambda α, β, γ:
    (β ** γ) ** (α ** β) ** (α ** γ)
)

# primitive
compose2 = Schema(lambda α, β, γ, δ:
    (β ** γ) ** (δ ** α ** β) ** (δ ** α ** γ)
)

# primitive
swap = Schema(lambda α, β, γ:
    (α ** β ** γ) ** (β ** α ** γ)
)

# primitive
id = Schema(lambda α: α ** α)

# primitive
apply = Schema(lambda x, y:
    (x ** y) ** R1(x) ** R2(x, y)
)


# Set union and set difference

# define: relunion (add (nest (regions x)) (regions y))
set_union = Schema(lambda rel:
    rel ** rel ** rel
)

# primitive
set_diff = Schema(lambda rel:
    rel ** rel ** rel
)

# define: set_diff rel1 (set_diff rel1 rel2)
set_inters = Schema(lambda rel:
    rel ** rel ** rel
)
# primitive
relunion = Schema(lambda rel:
    R1(rel) ** rel
)

# A constructor for quantified relations. prod generates a cartesian product as
# a nested binary relation. prod3 generates a quantified relation from two
# nested binary relations. The keys of the nested relations become two keys of
# the quantified relation.
# define: apply1 (compose ((swap apply1) (objectratios x2)) ratio) (ratiofield x1)
prod = Schema(lambda x, y, z, u, w:
    (y ** z ** u) ** R2(x, y) ** R2(w, z) ** R2(x, R2(w, u))
)

# primitive
prod3 = Schema(lambda x, y, z:
    R2(z, R2(x, y)) ** R3(x, y, z)
)

# Projection (π). Projects a given relation to one of its attributes, resulting
# in a collection. Projection is also possible for multiple attributes.

# primitive
pi1 = Schema(lambda rel, x:
    rel ** R1(x)
    | rel @ operators(R1, R2, R3, param=x, at=1))
# primitive
pi2 = Schema(lambda rel, x:
    rel ** R1(x)
    | rel @ operators(R1, R2, R3, param=x, at=2))
# primitive
pi3 = Schema(lambda x: R3(_, _, x) ** R1(x))
# primitive
pi12 = Schema(lambda x, y: R3(x, y, _) ** R2(x, y))
# primitive
pi23 = Schema(lambda x, y: R3(_, x, y) ** R2(x, y))


# Selection (σ). Selects a subset of the relation using a constraint on
# attribute values, like equality (eq) or order (leq). Used to be sigmae
# and sigmale.

# primitive
select = Schema(lambda x, y, rel:
    (x ** y ** Bool) ** rel ** y ** rel
    | rel @ operators(R1, R2, R3, param=x))

# primitive
select2 = Schema(lambda x, y, rel:
    (x ** y ** Bool) ** rel ** rel
    | rel @ operators(R1, R2, R3, param=x)
    | rel @ operators(R1, R2, R3, param=y)
)


# Join of two unary concepts, like a table join.
# primitive
join = Schema(lambda x, y, z: R2(x, y) ** R2(y, z) ** R2(x, z))

# Join on subset (⨝). Subset a relation to those tuples having an attribute
# value contained in a collection. Used to be bowtie.
# primitive
join_subset = Schema(lambda x, rel:
    rel ** R1(x) ** rel
    | rel @ operators(R1, R2, R3, param=x))

# functions to handle multiple attributes (with 1 key)
# define: prod3 (pi12 (select2 eq (prod3 (apply1 (compose ((swap apply1) (boolfield x1)) nest2) (ratiofield x2)))))
join_attr = Schema(lambda x, y, z: R2(x, y) ** R2(x, z) ** R3a(x, y, z))
get_attrL = Schema(lambda x, y, z: R3a(x, y, z) ** R2(x, y))
get_attrR = Schema(lambda x, y, z: R3a(x, y, z) ** R2(x, z))


# Join (⨝*). Substitute the quality of a quantified relation to some
# quality of one of its keys. Used to be bowtie*.
# define: prod3 (apply1 (join_subset (objectregions x2)) (groupbyL pi1 (rationetwork x1)))
join_key = Schema(lambda x, q1, y, rel, q2:
    R3(x, q1, y) ** rel ** R3(x, q2, y)
    | rel @ [R2(x, q2), R2(y, q2)])


# Join with unary function. Generate a unary concept from one other unary
# concept of the same type. Used to be join_fa/join_with1.
# define: join (objectregions x) (apply id (pi2 (objectregions x)))
apply1 = Schema(lambda x1, x2, y:
    (x1 ** x2) ** R2(y, x1) ** R2(y, x2))


# Join with binary function (⨝_f). Generate a unary concept from two other
# unary concepts of the same type. Used to be bowtie_ratio/join_with2 and others.
# define: pi12 (select2 eq (prod3 (prod conj (boolfield x1) (boolfield x2))))
apply2 = Schema(lambda x1, x2, x3, y:
    (x1 ** x2 ** x3) ** R2(y, x1) ** R2(y, x2) ** R2(y, x3))


# Group by (β). Group quantified relations by the left (right) key,
# summarizing lists of quality values with the same key value into a new
# value per key, resulting in a unary core concept relation.

# primitive
groupbyL = Schema(lambda rel, l, q1, q2, r:
    (rel ** q2) ** R3(l, q1, r) ** R2(l, q2)
    | rel @ [R1(r), R2(r, q1)])

# primitive
groupbyR = Schema(lambda rel, q2, l, q1, r:
    (rel ** q2) ** R3(l, q1, r) ** R2(r, q2)
    | rel @ [R1(l), R2(l, q1)])

# Group by qualities of binary relations
# example:  groupby count (objectregions x)
# primitive
groupby = Schema(lambda l, q, y:
    (R1(l) ** q) ** R2(l, y) ** R2(y, q))


##############################################################################
# Generate an algebra out of all signatures defined in this module
algebra = TransformationAlgebra.from_dict(globals())<|MERGE_RESOLUTION|>--- conflicted
+++ resolved
@@ -158,13 +158,7 @@
 # primitive
 reify = R1(Loc) ** Reg
 # primitive
-<<<<<<< HEAD
-cct.deify = Reg ** R1(Loc)
-# primitive: interpret name as object
-cct.objectify = Nom ** Obj
-=======
 deify = Reg ** R1(Loc)
->>>>>>> fdba3b89
 # primitive
 nest = Schema(lambda x: x ** R1(x))  # Puts values into some unary relation
 # primitive
