--- conflicted
+++ resolved
@@ -7,7 +7,7 @@
     R(Obj)
 """
 
-from quangis.transformation.type import Operator, Schema, operators
+from quangis.transformation.type import Operator, Schema, operators, _
 from quangis.transformation.algebra import TransformationAlgebra
 
 
@@ -43,534 +43,342 @@
 ##############################################################################
 # Data inputs
 
-<<<<<<< HEAD
 # Reintroducing these for now to make sure the tests still work
-objectratios = R2(Obj, Ratio)  # 1
-objectnominals = R2(Obj, Nom)  # 1
-objectcounts = R2(Obj, Count)  # 1
-
-pointmeasures = R2(Reg, Itv)  # 1
-amountpatches = R2(Reg, Nom)   # 1
-countamounts = R2(Reg, Count)  # 1
-boolcoverages = R2(Bool, Reg)  # 1
-boolratio = R2(Bool, Ratio)  # 1
-nomcoverages = R2(Nom, Reg)  # 1
-nomsize = R2(Nom, Ratio)   # 1
-regions = R1(Reg)  # 1
-contour = R2(Ord, Reg)  # 1
-contourline = R2(Itv, Reg)  # 1
-objectregions = R2(Obj, Reg)  # 1
-objectregionratios = R3a(Obj, Reg, Ratio)  # 1
-objectregionnominals = R3a(Obj, Reg, Nom)  # 1
-objectregioncounts = R3a(Obj, Reg, Count)  # 1
-objectregionattr = Schema(lambda x: R3a(Obj, Reg, x))  # 1
-field = R2(Loc, Ratio)  # 1
-nomfield = R2(Loc, Nom)  # 1
-boolfield = R2(Loc, Bool)  # 1
-ordfield = R2(Loc, Ord)  # 1
-itvfield = R2(Loc, Itv)  # 1
-ratiofield = R2(Loc, Ratio)  # 1
-object = Obj  # 1
-objects = R1(Obj)  # 1
-region = Reg  # 1
-in_ = Nom  # 0
-out = Nom  # 0
-noms = R1(Nom)  # 1
-ratios = R1(Ratio)  # 1
-countV = Count  # 1
-ratioV = Ratio  # 1
-interval = Itv  # 1
-ordinal = Ord  # 1
-nominal = Nom  # 1
-true = Bool  # 0
-=======
-cct.pointmeasures = R2(Reg, Itv), 1
-cct.amountpatches = R2(Reg, Nom), 1
-cct.countamounts = R2(Reg, Count), 1
-cct.boolcoverages = R2(Bool, Reg), 1
-cct.boolratio = R2(Bool, Ratio), 1
-cct.nomcoverages = R2(Nom, Reg), 1
-cct.nomsize = R2(Nom, Ratio), 1
-cct.regions = R1(Reg), 1
-cct.contour = R2(Ord, Reg), 1
-cct.contourline = R2(Itv, Reg), 1
-cct.objectregions = R2(Obj, Reg), 1
-cct.objectratios = R2(Obj, Ratio), 1
-cct.objectregionratios = R3a(Obj, Reg, Ratio), 1
-cct.objectregionnominals = R3a(Obj, Reg, Nom), 1
-cct.objectregioncounts = R3a(Obj, Reg, Count), 1
-cct.objectregionattr = R3a(Obj, Reg, var.x), 1
-cct.field = R2(Loc, Ratio), 1
-cct.nomfield = R2(Loc, Nom), 1
-cct.boolfield = R2(Loc, Bool), 1
-cct.ordfield = R2(Loc, Ord), 1
-cct.itvfield = R2(Loc, Itv), 1
-cct.ratiofield = R2(Loc, Ratio), 1
-cct.object = Obj, 1
-cct.objects = R1(Obj), 1
-cct.region = Reg, 1
-cct.regions = R1(Reg), 1
-cct.locs = R1(Loc), 1
-cct.in_ = Nom, 0
-cct.contains = Nom, 0
-cct.out = Nom, 0
-cct.noms = R1(Nom), 1
-cct.ratios = R1(Ratio), 1
-cct.countV = Count, 1
-cct.ratioV = Ratio, 1
-cct.interval = Itv, 1
-cct.ordinal = Ord, 1
-cct.nominal = Nom, 1
-cct.true = Bool, 0
-cct.rationetwork = R3(Obj, Ratio, Obj), 1
->>>>>>> 5df5783b
+objectnominals = R2(Obj, Nom)
+objectcounts = R2(Obj, Count)
+
+pointmeasures = R2(Reg, Itv)
+amountpatches = R2(Reg, Nom)
+countamounts = R2(Reg, Count)
+boolcoverages = R2(Bool, Reg)
+boolratio = R2(Bool, Ratio)
+nomcoverages = R2(Nom, Reg)
+nomsize = R2(Nom, Ratio)
+contour = R2(Ord, Reg)
+contourline = R2(Itv, Reg)
+objectregions = R2(Obj, Reg)
+objectratios = R2(Obj, Ratio)
+objectregionratios = R3a(Obj, Reg, Ratio)
+objectregionnominals = R3a(Obj, Reg, Nom)
+objectregioncounts = R3a(Obj, Reg, Count)
+objectregionattr = Schema(lambda x: R3a(Obj, Reg, x))
+field = R2(Loc, Ratio)
+nomfield = R2(Loc, Nom)
+boolfield = R2(Loc, Bool)
+ordfield = R2(Loc, Ord)
+itvfield = R2(Loc, Itv)
+ratiofield = R2(Loc, Ratio)
+object = Obj
+objects = R1(Obj)
+region = Reg
+regions = R1(Reg)
+locs = R1(Loc)
+in_ = Nom
+contains = Nom
+out = Nom
+noms = R1(Nom)
+ratios = R1(Ratio)
+countV = Count
+ratioV = Ratio
+interval = Itv
+ordinal = Ord
+nominal = Nom
+true = Bool
+rationetwork = R3(Obj, Ratio, Obj)
 
 ###########################################################################
 # Math/stats transformations
 
-<<<<<<< HEAD
-# functional
-compose = Schema(lambda α, β, γ:
-    (β ** γ) ** (α ** β) ** (α ** γ)
-)
-
-compose2 = Schema(lambda α, β, γ, δ:
-    (β ** γ) ** (δ ** α ** β) ** (δ ** α ** γ)
-)
-
-swap = Schema(lambda α, β, γ:
-    (α ** β ** γ) ** (β ** α ** γ)
-)
-
-id = Schema(lambda α: α ** α)
-
-# derivations
+
+# Derivations
+
+# primitive
 ratio = Ratio ** Ratio ** Ratio
+# primitive
 product = Ratio ** Ratio ** Ratio
+# primitive
 leq = Ord ** Ord ** Bool
+# primitive
 eq = Val ** Val ** Bool
+# primitive
 conj = Bool ** Bool ** Bool
+# primitive
 notj = Bool ** Bool
-# compose2 notj conj
+# define: compose2 notj conj
 disj = Bool ** Bool ** Bool  # define as not-conjunction
 
-# aggregations of collections
+
+# Aggregations of collections
+
+# primitive
 count = R1(Obj) ** Ratio
+# primitive
 size = R1(Loc) ** Ratio
 # define: relunion (regions x)
 merge = R1(Reg) ** Reg
+# primitive
 centroid = R1(Loc) ** Loc
+# primitive
 name = R1(Nom) ** Nom
 
-# statistical operations
+
+# Statistical operations
+
+# primitive
 avg = R2(Val, Itv) ** Itv
+# primitive
 min = R2(Val, Ord) ** Ord
+# primitive
 max = R2(Val, Ord) ** Ord
+# primitive
 sum = R2(Val, Ratio) ** Ratio
-
-# define in terms of: nest2 (merge (pi1 (countamounts x1))) (sum (countamounts x1))
+# define: nest2 (merge (pi1 (countamounts x1))) (sum (countamounts x1))
 contentsum = R2(Reg, Ratio) ** R2(Reg, Ratio)
-
-# define in terms of: nest2 (name (pi1 (nomcoverages x1))) (merge (pi2(nomcoverages x1)))
+# define: nest2 (name (pi1 (nomcoverages x1))) (merge (pi2(nomcoverages x1)))
 coveragesum = R2(Nom, Ratio) ** R2(Nom, Ratio)
-=======
-# derivations
-# primitive
-cct.ratio = Ratio ** Ratio ** Ratio
-# primitive
-cct.product = Ratio ** Ratio ** Ratio
-# primitive
-cct.leq = var.x ** var.x ** Bool, var.x.subtype(Ord)
-# primitive
-cct.eq = var.x ** var.x ** Bool, var.x.subtype(Val)
-# primitive
-cct.conj = Bool ** Bool ** Bool
-# primitive
-cct.notj = Bool ** Bool
-#define: compose2 notj conj
-cct.disj = Bool ** Bool ** Bool  # define as not-conjunction
-
-# aggregations of collections
-# primitive
-cct.count = R1(Obj) ** Ratio
-# primitive
-cct.size = R1(Loc) ** Ratio
-#define: relunion (regions x)
-cct.merge = R1(Reg) ** Reg
-# primitive
-cct.centroid = R1(Loc) ** Loc
-# primitive
-cct.name = R1(Nom) ** Nom
-
-# statistical operations
-# primitive
-cct.avg = R2(var.v, var.x) ** var.x, var.v.subtype(Val), var.x.subtype(Itv)
-# primitive
-cct.min = R2(var.v, var.x) ** var.x, var.v.subtype(Val), var.x.subtype(Ord)
-# primitive
-cct.max = R2(var.v, var.x) ** var.x, var.v.subtype(Val), var.x.subtype(Ord)
-# primitive
-cct.sum = R2(var.v, var.x) ** var.x, var.v.subtype(Val), var.x.subtype(Ratio)
-# define: nest2 (merge (pi1 (countamounts x1))) (sum (countamounts x1))
-cct.contentsum = R2(Reg, var.x) ** R2(Reg, var.x), var.x.subtype(Ratio)
-# define: nest2 (name (pi1 (nomcoverages x1))) (merge (pi2(nomcoverages x1)))
-cct.coveragesum = R2(var.v, var.x) ** R2(Nom, var.x), var.x.subtype(Ratio), var.v.subtype(Nom)
->>>>>>> 5df5783b
 
 
 ##########################################################################
 # Geometric transformations
-<<<<<<< HEAD
+
+# primitive
 interpol = R2(Reg, Itv) ** R1(Loc) ** R2(Loc, Itv)
-
-# define in terms of ldist: join_with1 (leq (ratioV w))(groupbyL (min) (loDist (deify (region y)) (objectregions x)))
+# define: apply1 (leq (ratioV w))(groupbyL (min) (loDist (deify (region y)) (objectregions x)))
 extrapol = R2(Obj, Reg) ** R2(Loc, Bool)  # Buffering, define in terms of Dist
-
+# primitive
 arealinterpol = R2(Reg, Ratio) ** R1(Reg) ** R2(Reg, Ratio)
-
+# primitive
 slope = R2(Loc, Itv) ** R2(Loc, Ratio)
-
+# primitive
 aspect = R2(Loc, Itv) ** R2(Loc, Ratio)
-=======
-# primitive
-cct.interpol = R2(Reg, var.x) ** R1(Loc) ** R2(Loc, var.x), var.x.subtype(Itv)
-# define: apply1 (leq (ratioV w))(groupbyL (min) (loDist (deify (region y)) (objectregions x)))
-cct.extrapol = R2(Obj, Reg) ** R2(Loc, Bool)  # Buffering, define in terms of Dist
-# primitive
-cct.arealinterpol = R2(Reg, var.x) ** R1(Reg) ** R2(Reg, var.x), var.x.subtype(Ratio)
-# primitive
-cct.slope = R2(Loc, var.x) ** R2(Loc, Ratio), var.x.subtype(Itv)
-# primitive
-cct.aspect = R2(Loc, var.x) ** R2(Loc, Ratio), var.x.subtype(Itv)
->>>>>>> 5df5783b
-
-# deify/reify, nest/get, invert/revert might be defined in terms of inverse
-#cct.inverse = (var.x ** var.y) ** (var.y ** R1(var.x)
-
-# conversions
-<<<<<<< HEAD
+
+
+# Conversions
+
+# primitive
 reify = R1(Loc) ** Reg
+# primitive
 deify = Reg ** R1(Loc)
+# primitive
 nest = Schema(lambda x: x ** R1(x))  # Puts values into some unary relation
+# primitive
 nest2 = Schema(lambda x, y: x ** y ** R2(x, y))
+# primitive
 nest3 = Schema(lambda x, y, z: x ** y ** z ** R3(x, y, z))
-get = Schema(lambda x: R1(x) ** x)
-
+# primitive
+add = Schema(lambda x: R1(x) ** x ** R1(x))
+# primitive
+get = Schema(lambda x: R1(x) ** x | x @ [Val])
 # define: groupby reify (nomfield x)
-invert = Schema(lambda x: R2(Loc, x) ** R2(x, Reg))
-
+invert = Schema(lambda x: R2(Loc, x) ** R2(x, Reg) | x @ [Qlt])
 # define: groupbyL id (join_key (select eq (lTopo (deify (merge (pi2 (nomcoverages x)))) (merge (pi2 (nomcoverages x)))) in) (groupby name (nomcoverages x)))
-revert = Schema(lambda x: R2(x, Reg) ** R2(Loc, x))
-
-# define?
-# join_with2 nest (get_attrL (objectregionratios x)) (get_attrR (objectregionratios x))
-# groupbyR id (join_key (select eq (rTopo (pi2 (get_attrL (objectregionratios x))) (pi2 (get_attrL (objectregionratios x)))) in) (get_attrR (objectregionratios x)))
-getamounts = R3a(Obj, Reg, Ratio) ** R2(Reg, Ratio)
-
-# operators on quantified relations
-# define odist in terms of the minimal ldist
+revert = Schema(lambda x: R2(x, Reg) ** R2(Loc, x) | x @ [Qlt])
+# define: join (groupby get (get_attrL (objectregionratios x1))) (get_attrR (objectregionratios x1))
+getamounts = Schema(lambda x: R3a(Obj, Reg, x) ** R2(Reg, x) | x @ [Ratio])
+
+
+# Operators on quantified relations
+
+# primitive
+lDist = R1(Loc) ** R1(Loc) ** R3(Loc, Ratio, Loc)
+# define: prod3 (apply1 (compose (groupbyL min) (lDist (locs x1))) (apply1 deify (objectregions x2)))
+loDist = R1(Loc) ** R2(Obj, Reg) ** R3(Loc, Ratio, Obj)
+# define: prod3 (apply1 (compose (groupbyR min) ((swap loDist) (objectregions x1))) (apply1 deify (objectregions x2)))
 oDist = R2(Obj, Reg) ** R2(Obj, Reg) ** R3(Obj, Ratio, Obj)
-lDist = R1(Loc) ** R1(Loc) ** R3(Loc, Ratio, Loc)
-# similar for lodist
-loDist = R1(Loc) ** R2(Obj, Reg) ** R3(Loc, Ratio, Obj)
+
+# primitive
+lTopo = R1(Loc) ** Reg ** R3(Loc, Nom, Reg)
+# define: prod3 (apply1 (compose (groupbyL id) (lTopo (locs x1))) (objectregions x2))
+loTopo = R1(Loc) ** R2(Obj, Reg) ** R3(Loc, Nom, Obj)
+# define: prod3 (apply1 (compose (groupbyR (compose name pi2)) ((swap loTopo) (objectregions x1))) (apply1 deify (objectregions x2)))
 oTopo = R2(Obj, Reg) ** R2(Obj, Reg) ** R3(Obj, Nom, Obj)
-loTopo = R1(Loc) ** R2(Obj, Reg) ** R3(Loc, Nom, Obj)
-# otopo can be defined in terms of rtopo? in rtopo, if points of a region are
-# all inside, then the region is inside
+# define: prod3 (apply (compose (groupbyL id) (lTopo (locs x1))) (regions x2))
+lrTopo = R1(Loc) ** R1(Reg) ** R3(Loc, Nom, Reg)
+# define: prod3 (apply (compose (compose (groupbyR (compose name pi2)) ((swap lrTopo) (regions x1))) deify) (regions x2))
 rTopo = R1(Reg) ** R1(Reg) ** R3(Reg, Nom, Reg)
-lTopo = R1(Loc) ** Reg ** R3(Loc, Nom, Reg)
-lrTopo = R1(Loc) ** R1(Reg) ** R3(Loc, Nom, Reg)
+# define: prod3 (apply (compose (compose (groupbyR (compose name pi2)) ((swap loTopo) (objectregions x1))) deify) (regions x2))
+orTopo = R2(Obj, Reg) ** R1(Reg) ** R3(Obj, Nom, Reg)
+
+# primitive
 nDist = R1(Obj) ** R1(Obj) ** R3(Obj, Ratio, Obj) ** R3(Obj, Ratio, Obj)
 lVis = R1(Loc) ** R1(Loc) ** R2(Loc, Itv) ** R3(Loc, Bool, Loc)
 
-# amount operations
+
+# Amount operations
+
+# define: sum (join_subset (field x2) (deify (region x3)))
 fcont = Schema(lambda v, x, y:
-    (R2(Val, x) ** y) ** R2(Loc, x) ** Reg ** y
-    | x @ [Qlt]
-    | y @ [Qlt]
-)
+    (R2(Val, x) ** y) ** R2(Loc, x) ** Reg ** y | x @ [Qlt] | y @ [Qlt])
+# define: get (pi2 (groupbyR count (select eq (orTopo (objectregions x1) (nest (region x2))) in)))
 ocont = R2(Obj, Reg) ** Reg ** Count
-fcover = Schema(lambda x: R2(Loc, x) ** R1(x) ** Reg | x @ [Qlt])
+# define: reify (pi1 (join_subset (field x1) (ratios x2)))
+fcover = Schema(lambda x:
+    R2(Loc, x) ** R1(x) ** Reg | x @ [Qlt])
+# define: merge (pi2 (join_subset (objectregions x1) (objects x2)))
 ocover = R2(Obj, Reg) ** R1(Obj) ** Reg
-=======
-# primitive
-cct.reify = R1(Loc) ** Reg
-# primitive
-cct.deify = Reg ** R1(Loc)
-# primitive
-cct.nest = var.x ** R1(var.x)  # Puts values into some unary relation
-# primitive
-cct.nest2 = var.x ** var.y ** R2(var.x, var.y)
-# primitive
-cct.nest3 = var.x ** var.y ** var.z ** R3(var.x, var.y, var.z)
-# primitive
-cct.add = R1(var.x) ** var.x ** R1(var.x)
-# primitive
-cct.get = R1(var.x) ** var.x, var.x.subtype(Val)
-#define: groupby reify (nomfield x)
-cct.invert = R2(Loc, var.x) ** R2(var.x, Reg), var.x.subtype(Qlt)
-#define: groupbyL id (join_key (select eq (lTopo (deify (merge (pi2 (nomcoverages x)))) (merge (pi2 (nomcoverages x)))) in) (groupby name (nomcoverages x)))
-cct.revert = R2(var.x, Reg) ** R2(Loc, var.x), var.x.subtype(Qlt)
-#define: join (groupby get (get_attrL (objectregionratios x1))) (get_attrR (objectregionratios x1))
-cct.getamounts = R3a(Obj, Reg, var.x) ** R2(Reg, var.x), var.x.subtype(Ratio)
-
-# operators on quantified relations
-#
-# primitive
-cct.lDist = R1(Loc) ** R1(Loc) ** R3(Loc, Ratio, Loc)
-# define: prod3 (apply1 (compose (groupbyL min) (lDist (locs x1))) (apply1 deify (objectregions x2)))
-cct.loDist = R1(Loc) ** R2(Obj, Reg) ** R3(Loc, Ratio, Obj)
-# define: prod3 (apply1 (compose (groupbyR min) ((swap loDist) (objectregions x1))) (apply1 deify (objectregions x2)))
-cct.oDist = R2(Obj, Reg) ** R2(Obj, Reg) ** R3(Obj, Ratio, Obj)
-#
-# primitive
-cct.lTopo = R1(Loc) ** Reg ** R3(Loc, Nom, Reg)
-#define: prod3 (apply1 (compose (groupbyL id) (lTopo (locs x1))) (objectregions x2))
-cct.loTopo = R1(Loc) ** R2(Obj, Reg) ** R3(Loc, Nom, Obj)
-#define: prod3 (apply1 (compose (groupbyR (compose name pi2)) ((swap loTopo) (objectregions x1))) (apply1 deify (objectregions x2)))
-cct.oTopo = R2(Obj, Reg) ** R2(Obj, Reg) ** R3(Obj, Nom, Obj)
-# define: prod3 (apply (compose (groupbyL id) (lTopo (locs x1))) (regions x2))
-cct.lrTopo = R1(Loc) ** R1(Reg) ** R3(Loc, Nom, Reg)
-# define: prod3 (apply (compose (compose (groupbyR (compose name pi2)) ((swap lrTopo) (regions x1))) deify) (regions x2))
-cct.rTopo = R1(Reg) ** R1(Reg) ** R3(Reg, Nom, Reg)
-# define: prod3 (apply (compose (compose (groupbyR (compose name pi2)) ((swap loTopo) (objectregions x1))) deify) (regions x2))
-cct.orTopo = R2(Obj, Reg) ** R1(Reg) ** R3(Obj, Nom, Reg)
-
-# primitive
-cct.nDist = R1(Obj) ** R1(Obj) ** R3(Obj, Ratio, Obj) ** R3(Obj, Ratio, Obj)
-cct.lVis = R1(Loc) ** R1(Loc) ** R2(Loc, Itv) ** R3(Loc, Bool, Loc)
-
-# amount operations
-# define: sum (join_subset (field x2) (deify (region x3)))
-cct.fcont = (R2(var.v, var.x) ** var.y) ** R2(Loc, var.x) ** Reg ** var.y, var.x.subtype(Qlt), var.y.subtype(Qlt), var.v.subtype(Val)
-# define: get (pi2 (groupbyR count (select eq (orTopo (objectregions x1) (nest (region x2))) in)))
-cct.ocont = R2(Obj, Reg) ** Reg ** Count
-# define: reify (pi1 (join_subset (field x1) (ratios x2)))
-cct.fcover = R2(Loc, var.x) ** R1(var.x) ** Reg, var.x.subtype(Qlt)
-# define: merge (pi2 (join_subset (objectregions x1) (objects x2)))
-cct.ocover = R2(Obj, Reg) ** R1(Obj) ** Reg
->>>>>>> 5df5783b
-
 
 ###########################################################################
 # Functional and Relational transformations
 
-<<<<<<< HEAD
-# cct.apply = R2(var.x, var.y) ** var.x ** var.y
+
+# Functional
+
+# primitive
+compose = Schema(lambda α, β, γ:
+    (β ** γ) ** (α ** β) ** (α ** γ)
+)
+
+# primitive
+compose2 = Schema(lambda α, β, γ, δ:
+    (β ** γ) ** (δ ** α ** β) ** (δ ** α ** γ)
+)
+
+# primitive
+swap = Schema(lambda α, β, γ:
+    (α ** β ** γ) ** (β ** α ** γ)
+)
+
+# primitive
+id = Schema(lambda α: α ** α)
+
+# primitive
+apply = Schema(lambda x, y:
+    (x ** y) ** R1(x) ** R2(x, y)
+)
+
 
 # Set union and set difference
-# define nest ()
+
+# define: relunion (add (nest (regions x)) (regions y))
 set_union = Schema(lambda rel:
     rel ** rel ** rel
 )
+
+# primitive
 set_diff = Schema(lambda rel:
     rel ** rel ** rel
 )
+
+# define: set_diff rel1 (set_diff rel1 rel2)
+set_inters = Schema(lambda rel:
+    rel ** rel ** rel
+)
+# primitive
 relunion = Schema(lambda rel:
     R1(rel) ** rel
 )
 
-# functions to handle multiple attributes of the same types with 1 key
-join_attr = Schema(lambda x, y, z:
-    R2(x, y) ** R2(x, z) ** R3a(x, y, z))
-get_attrL = Schema(lambda x, y, z:
-    R3a(x, y, z) ** R2(x, y))
-get_attrR = Schema(lambda x, y, z:
-    R3a(x, y, z) ** R2(x, z))
-
-# Projection (π). Projects a given relation to one of its attributes,
-# resulting in a collection.
+# A constructor for quantified relations. prod generates a cartesian product as
+# a nested binary relation. prod3 generates a quantified relation from two
+# nested binary relations. The keys of the nested relations become two keys of
+# the quantified relation.
+# define: apply1 (compose ((swap apply1) (objectratios x2)) ratio) (ratiofield x1)
+prod = Schema(lambda x, y, z, u, w:
+    (y ** z ** u) ** R2(x, y) ** R2(w, z) ** R2(x, R2(w, u))
+)
+
+# primitive
+prod3 = Schema(lambda x, y, z:
+    R2(z, R2(x, y)) ** R3(x, y, z)
+)
+
+# Projection (π). Projects a given relation to one of its attributes, resulting
+# in a collection. Projection is also possible for multiple attributes.
+
+# primitive
 pi1 = Schema(lambda rel, x:
     rel ** R1(x)
     | rel @ operators(R1, R2, R3, param=x, at=1))
-
+# primitive
 pi2 = Schema(lambda rel, x:
     rel ** R1(x)
     | rel @ operators(R1, R2, R3, param=x, at=2))
-
-pi3 = Schema(lambda rel, x:
-    rel ** R1(x)
-    | rel @ operators(R1, R2, R3, param=x, at=3))
-=======
-#Functional
-# primitive
-cct.compose = (var.y ** var.z) ** (var.x ** var.y) ** (var.x ** var.z)
-# primitive
-cct.compose2 = (var.y ** var.z) ** (var.w ** var.x ** var.y) ** (var.w ** var.x ** var.z)
-# primitive
-cct.swap = (var.x ** var.y ** var.z) ** (var.y ** var.x ** var.z)
-# primitive
-cct.id = var.x ** var.x
-# primitive
-cct.apply = (var.x11 ** var.y) **  R1(var.x1)  ** R2(var.x1, var.y), var.x1.subtype(var.x11)
-
-#Set union and set difference
-#define: relunion (add (nest (regions x)) (regions y))
-cct.set_union = (
-    var.rel ** var.rel ** var.rel
-)
-# primitive
-cct.set_diff = (
-    var.rel ** var.rel ** var.rel
-)
-#define: set_diff rel1 (set_diff rel1 rel2)
-cct.set_inters = (
-    var.rel ** var.rel ** var.rel
-)
-# primitive
-cct.relunion= (
-    R1(var.rel) ** var.rel
-)
-
-#A constructor for quantified relations. prod generates a cartesian product as a nested binary relation. prod3 generates a quantified relation from two nested binary relations. The keys of the nested relations become two keys of the quantified relation.
-#define: apply1 (compose ((swap apply1) (objectratios x2)) ratio) (ratiofield x1)
-cct.prod = (var.y ** var.z ** var.u) ** R2(var.x, var.y) ** R2(var.w, var.z) ** R2(var.x, R2(var.w, var.u))
-# primitive
-cct.prod3 = (
-    R2(var.z, R2(var.x, var.y)) ** R3(var.x, var.y, var.z)
-)
-
-# Projection (π). Projects a given relation to one of its attributes,
-# resulting in a collection. Projection is also possible for multiple attributes
-# primitive
-cct.pi1 = var.rel ** R1(var.x), var.rel.param(var.x, at=1)
-# primitive
-cct.pi2 = var.rel ** R1(var.x), var.rel.param(var.x, at=2)
-# primitive
-cct.pi3 = var.rel ** R1(var.x), var.rel.param(var.x, at=3)
-# primitive
-cct.pi12 = R3(var.x, var.y, var.z) ** R2(var.x, var.y)
-# primitive
-cct.pi23 = R3(var.z, var.x, var.y) ** R2(var.x, var.y)
->>>>>>> 5df5783b
+# primitive
+pi3 = Schema(lambda x: R3(_, _, x) ** R1(x))
+# primitive
+pi12 = Schema(lambda x, y: R3(x, y, _) ** R2(x, y))
+# primitive
+pi23 = Schema(lambda x, y: R3(_, x, y) ** R2(x, y))
+
 
 # Selection (σ). Selects a subset of the relation using a constraint on
 # attribute values, like equality (eq) or order (leq). Used to be sigmae
 # and sigmale.
-<<<<<<< HEAD
+
+# primitive
 select = Schema(lambda x, y, rel:
     (x ** y ** Bool) ** rel ** y ** rel
     | rel @ operators(R1, R2, R3, param=x))
 
+# primitive
+select2 = Schema(lambda x, y, rel:
+    (x ** y ** Bool) ** rel ** rel
+    | rel @ operators(R1, R2, R3, param=x)
+    | rel @ operators(R1, R2, R3, param=y)
+)
+
+
 # Join of two unary concepts, like a table join.
-# is join the same as join_with2 eq?
-join = Schema(lambda x, y, z:
-    R2(x, y) ** R2(y, z) ** R2(x, z))
+# primitive
+join = Schema(lambda x, y, z: R2(x, y) ** R2(y, z) ** R2(x, z))
 
 # Join on subset (⨝). Subset a relation to those tuples having an attribute
 # value contained in a collection. Used to be bowtie.
+# primitive
 join_subset = Schema(lambda x, rel:
     rel ** R1(x) ** rel
     | rel @ operators(R1, R2, R3, param=x))
-=======
-# primitive
-cct.select = (
-    (var.x ** var.y ** Bool) ** var.rel ** var.y ** var.rel,
-    var.rel.param(var.x, subtype=True)
-)
-# primitive
-cct.select2 = (
-    (var.x ** var.y ** Bool) ** var.rel ** var.rel,
-    var.rel.param(var.x, subtype=True), var.rel.param(var.y, subtype=True)
-)
-
-# Join of two unary concepts, like a table join.#
-# primitive
-cct.join = R2(var.x, var.y) ** R2(var.y, var.z) ** R2(var.x, var.z)
-
-# Join on subset (⨝). Subset a relation to those tuples having an attribute
-# value contained in a collection. Used to be bowtie.
-# primitive
-cct.join_subset = (
-    var.rel ** R1(var.x) ** var.rel,
-    var.rel.param(var.x)
-)
->>>>>>> 5df5783b
 
 # functions to handle multiple attributes (with 1 key)
 # define: prod3 (pi12 (select2 eq (prod3 (apply1 (compose ((swap apply1) (boolfield x1)) nest2) (ratiofield x2)))))
-cct.join_attr = R2(var.x, var.y) ** R2(var.x, var.z) ** R3a(var.x, var.y, var.z)
-cct.get_attrL = R3a(var.x, var.y, var.z) ** R2(var.x, var.y)
-cct.get_attrR = R3a(var.x, var.y, var.z) ** R2(var.x, var.z)
+join_attr = Schema(lambda x, y, z: R2(x, y) ** R2(x, z) ** R3a(x, y, z))
+get_attrL = Schema(lambda x, y, z: R3a(x, y, z) ** R2(x, y))
+get_attrR = Schema(lambda x, y, z: R3a(x, y, z) ** R2(x, z))
+
 
 # Join (⨝*). Substitute the quality of a quantified relation to some
 # quality of one of its keys. Used to be bowtie*.
-<<<<<<< HEAD
+# define: prod3 (apply1 (join_subset (objectregions x2)) (groupbyL pi1 (rationetwork x1)))
 join_key = Schema(lambda x, q1, y, rel, q2:
     R3(x, q1, y) ** rel ** R3(x, q2, y)
     | rel @ [R2(x, q2), R2(y, q2)])
 
+
 # Join with unary function. Generate a unary concept from one other unary
-# concept of the same type. Used to be join_fa.
-join_with1 = Schema(lambda x1, x2, y:
+# concept of the same type. Used to be join_fa/join_with1.
+# define: join (objectregions x) (apply id (pi2 (objectregions x)))
+apply1 = Schema(lambda x1, x2, y:
     (x1 ** x2) ** R2(y, x1) ** R2(y, x2))
 
+
 # Join with binary function (⨝_f). Generate a unary concept from two other
-# unary concepts of the same type. Used to be bowtie_ratio and others.
-join_with2 = Schema(lambda x1, x2, x3, y:
+# unary concepts of the same type. Used to be bowtie_ratio/join_with2 and others.
+# define: pi12 (select2 eq (prod3 (prod conj (boolfield x1) (boolfield x2))))
+apply2 = Schema(lambda x1, x2, x3, y:
     (x1 ** x2 ** x3) ** R2(y, x1) ** R2(y, x2) ** R2(y, x3))
-=======
-# define: prod3 (apply1 (join_subset (objectregions x2)) (groupbyL pi1 (rationetwork x1)))
-cct.join_key = (
-    R3(var.x, var.q1, var.y) ** var.rel ** R3(var.x, var.q2, var.y),
-    var.rel.member(R2(var.x, var.q2), R2(var.y, var.q2))
-)
-
-# Join with unary function. Generate a unary concept from one other unary
-# concept of the same type. Used to be join_fa.
-# define: join (objectregions x) (apply id (pi2 (objectregions x)))
-cct.apply1 = (
-    (var.x11 ** var.x2)
-    ** R2(var.y, var.x1) ** R2(var.y, var.x2),
-    var.x1.subtype(var.x11)
-)
-
-# Join with binary function (⨝_f). Generate a unary concept from two other
-# unary concepts of the same type. Used to be bowtie_ratio and others.
-# define: pi12 (select2 eq (prod3 (prod conj (boolfield x1) (boolfield x2))))
-cct.apply2 = (
-    (var.x11 ** var.x22 ** var.x3)
-    ** R2(var.y, var.x1) ** R2(var.y, var.x2) ** R2(var.y, var.x3),
-    var.x1.subtype(var.x11), var.x2.subtype(var.x22)
-)
-
->>>>>>> 5df5783b
+
 
 # Group by (β). Group quantified relations by the left (right) key,
 # summarizing lists of quality values with the same key value into a new
 # value per key, resulting in a unary core concept relation.
-<<<<<<< HEAD
+
+# primitive
 groupbyL = Schema(lambda rel, l, q1, q2, r:
     (rel ** q2) ** R3(l, q1, r) ** R2(l, q2)
     | rel @ [R1(r), R2(r, q1)])
 
+# primitive
 groupbyR = Schema(lambda rel, q2, l, q1, r:
     (rel ** q2) ** R3(l, q1, r) ** R2(r, q2)
     | rel @ [R1(l), R2(l, q1)])
 
-# Group by qualities of unary concepts
-groupby = Schema(lambda x, q, y:
-    (R1(x) ** q) ** R2(x, y) ** R2(y, q))
+# Group by qualities of binary relations
+# example:  groupby count (objectregions x)
+# primitive
+groupby = Schema(lambda l, q, y:
+    (R1(l) ** q) ** R2(l, y) ** R2(y, q))
+
 
 ##############################################################################
 # Generate an algebra out of all signatures defined in this module
-algebra = TransformationAlgebra.from_dict(globals())
-=======
-# primitive
-cct.groupbyL = (
-    (var.rel ** var.q2) ** R3(var.l, var.q1, var.r) ** R2(var.l, var.q2),
-    var.rel.member(R1(var.r), R2(var.r, var.q1))
-)
-# primitive
-cct.groupbyR = (
-    (var.rel ** var.q2) ** R3(var.l, var.q1, var.r) ** R2(var.r, var.q2),
-    var.rel.member(R1(var.l), R2(var.l, var.q1))
-)
-
-#Group by qualities of binary relations
-# example:  groupby count (objectregions x)
-# primitive
-cct.groupby = (
-    (R1(var.l) ** var.q) ** R2(var.l, var.y) ** R2(var.y, var.q)
-)
->>>>>>> 5df5783b
+algebra = TransformationAlgebra.from_dict(globals())