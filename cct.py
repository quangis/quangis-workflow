# type: ignore
"""
Module containing the core concept transformation algebra. Usage:

    >>> from cct import cct
    >>> cct.parse("pi1 (objects data)")
    R1(Obj)
     ├─╼ pi1 : rel ** R1(x) | rel @ [R1(x), R2(x, _), R3(x, _, _)]
     └─╼ objects data : R1(Obj)
"""

from transformation_algebra import Type, operators, _, Operator, \
    TransformationAlgebra, TransformationNamespace


##############################################################################
# Types and type synonyms

Val = Type.declare('Val')
Obj = Type.declare('Obj', supertype=Val)  # O
Reg = Type.declare('Reg', supertype=Val)  # S
Loc = Type.declare('Loc', supertype=Val)  # L
Qlt = Type.declare('Qlt', supertype=Val)  # Q
Nom = Type.declare('Nom', supertype=Qlt)
Bool = Type.declare('Bool', supertype=Nom)
Ord = Type.declare('Ord', supertype=Nom)
Itv = Type.declare('Itv', supertype=Ord)
Ratio = Type.declare('Ratio', supertype=Itv)
Count = Type.declare('Count', supertype=Ratio)
R1 = Type.declare('R1', params=1)  # Collections
R2 = Type.declare('R2', params=2)  # Unary core concepts, 1 key (left)
R3 = Type.declare('R3', params=3)  # Quantified relation, 2 keys (l & r)
R3a = Type.declare('R3a', params=3)  # Ternary relation, 1 key (left)

SpatialField = R2(Loc, Qlt)
InvertedField = R2(Qlt, Reg)
FieldSample = R2(Reg, Qlt)
ObjectExtent = R2(Obj, Reg)
ObjectQuality = R2(Obj, Qlt)
NominalField = R2(Loc, Nom)
BooleanField = R2(Loc, Bool)
NominalInvertedField = R2(Nom, Reg)
BooleanInvertedField = R2(Bool, Reg)
Contour = R2(Ord, Reg)
ContourLine = R2(Itv, Reg)
PointMeasures = R2(Reg, Itv)
AmountPatches = R2(Reg, Nom)
BooleanCoverages = R2(Bool, Reg)
NominalCoverages = R2(Nom, Reg)
RatioNetwork = R3(Obj, Ratio, Obj)


##############################################################################
# Data inputs

# Reintroducing these for now to make sure the tests still work
objectnominals = Operator(R2(Obj, Nom))
objectcounts = Operator(R2(Obj, Count))

test = Operator(
    type=lambda x: x,
    doc="This is a data input of any type, strictly for testing."
)

pointmeasures = Operator(R2(Reg, Itv))
amountpatches = Operator(R2(Reg, Nom))
countamounts = Operator(R2(Reg, Count))
ratioamounts = Operator(R2(Reg, Ratio))
boolcoverages = Operator(R2(Bool, Reg))
boolratio = Operator(R2(Bool, Ratio))
nomcoverages = Operator(R2(Nom, Reg))
nomsize = Operator(R2(Nom, Ratio))
contour = Operator(R2(Ord, Reg))
contourline = Operator(R2(Itv, Reg))
objectregions = Operator(R2(Obj, Reg))
objectratios = Operator(R2(Obj, Ratio))
objectregionratios = Operator(R3a(Obj, Reg, Ratio))
objectregionnominals = Operator(R3a(Obj, Reg, Nom))
objectregioncounts = Operator(R3a(Obj, Reg, Count))
objectregionattr = Operator(lambda x: R3a(Obj, Reg, x))
field = Operator(R2(Loc, Ratio))
nomfield = Operator(R2(Loc, Nom))
boolfield = Operator(R2(Loc, Bool))
ordfield = Operator(R2(Loc, Ord))
itvfield = Operator(R2(Loc, Itv))
ratiofield = Operator(R2(Loc, Ratio))
locationfield = Operator(R2(Loc, Loc))
object = Operator(Obj)
objects = Operator(R1(Obj))
region = Operator(Reg)
regions = Operator(R1(Reg))
locs = Operator(R1(Loc))
in_ = Operator(Nom)
contains = Operator(Nom)
out = Operator(Nom)
noms = Operator(R1(Nom))
ratios = Operator(R1(Ratio))
countV = Operator(Count)
ratioV = Operator(Ratio)
interval = Operator(Itv)
ordinal = Operator(Ord)
nominal = Operator(Nom)
true = Operator(Bool)
rationetwork = Operator(R3(Obj, Ratio, Obj))

###########################################################################
# Math/stats transformations

# Derivations

ratio = Operator(
    type=Ratio ** Ratio ** Ratio
)
product = Operator(
    type=Ratio ** Ratio ** Ratio
)
leq = Operator(
    doc="less than or equal",
    type=Ord ** Ord ** Bool
)
eq = Operator(
    doc="equal",
    type=Val ** Val ** Bool
)
conj = Operator(
    doc="conjunction",
    type=Bool ** Bool ** Bool
)
notj = Operator(
    doc="logical negation",
    type=Bool ** Bool
)
disj = Operator(
    doc="disjunction",
    type=Bool ** Bool ** Bool,
    define=lambda x: compose2(notj, conj, x)
)
classify = Operator(
    doc="classification table",
    type=Itv ** Ord
)

# Aggregations of collections

count = Operator(
    doc="count objects",
    type=R1(Obj) ** Count
)
size = Operator(
    doc="measure size",
    type=R1(Loc) ** Ratio
)
merge = Operator(
    doc="merge regions",
    type=R1(Reg) ** Reg,
    define=lambda x: reify(relunion(pi2(apply(deify, x))))
)
centroid = Operator(
    doc="measure centroid",
    type=R1(Loc) ** Loc
)
name = Operator(
    doc="combine nominal values",
    type=R1(Nom) ** Nom
)

# Statistical operations

avg = Operator(
    doc="average",
    type=lambda y: R2(Val, y) ** y | y @ Itv
)
min = Operator(
    doc="minimum",
    type=lambda y: R2(Val, y) ** y | y @ Ord
)
max = Operator(
    doc="maximum",
    type=lambda y: R2(Val, y) ** y | y @ Ord
)
sum = Operator(
    doc="summing up values",
    type=lambda y: R2(Val, y) ** y | y @ Ratio
)
contentsum = Operator(
    doc="summing up content amounts (regions and their values)",
    type=lambda x: R2(Reg, x) ** R2(Reg, x) | x @ Ratio,
    define=lambda x: nest2(merge(pi1(x)), sum(x))
)
coveragesum = Operator(
    doc="summing up nominal coverages",
    type=R2(Nom, Reg) ** R2(Nom, Reg),
    define=lambda x: nest2(name(pi1(x)), merge(pi2(x)))
)


##########################################################################
# Geometric transformations

interpol = Operator(
    doc="spatial point interpolation",
    type=lambda x: R2(Reg, x) ** R1(Loc) ** R2(Loc, x) | x @ Itv
)
extrapol = Operator(
    doc="buffering, defined in terms of some distance (given as parameter)",
    type=R2(Obj, Reg) ** R2(Loc, Bool),
    define=lambda x: apply1(
        leq(ratioV),
        groupbyL(min, loDist(deify(region), x)))
)
arealinterpol = Operator(
    doc="areal interpolation",
    type=R2(Reg, Ratio) ** R1(Reg) ** R2(Reg, Ratio)
)
<<<<<<< HEAD
slope = Operator(
    doc="areal interpolation",
=======
slope = Operation(
    doc="slope",
>>>>>>> 41290a22
    type=R2(Loc, Itv) ** R2(Loc, Ratio),
)
aspect = Operator(
    doc="spatial aspect (cardinal direction) from DEM",
    type=R2(Loc, Itv) ** R2(Loc, Ratio),
)
flowdirgraph = Operator(
    doc="flow direction graph from DEM (location field)",
    type=R2(Loc, Itv) ** R2(Loc, Loc)
)
accumulate = Operator(
    doc="finds all locations reachable from a given location",
    type=R2(Loc, Loc) ** R2(Loc, R1(Loc))
)

# Conversions

reify = Operator(
    doc="make a region from locations",
    type=R1(Loc) ** Reg
)
deify = Operator(
    doc="make locations from a region",
    type=Reg ** R1(Loc)
)
objectify = Operator(
    doc="interpet a name as an object",
    type=Nom ** Obj
)
nominalize = Operator(
    doc="interpret an object as a name",
    type=Obj ** Nom
)
getobjectnames = Operator(
    doc="make objects from names",
    type=R1(Nom) ** R2(Obj, Nom),
    define=lambda x: apply(nominalize, pi2(apply(objectify, x)))
)
invert = Operator(
    doc="invert a field, generating a coverage",
    type=lambda x: R2(Loc, x) ** R2(x, Reg) | x @ Val,
    define=lambda x: groupby(reify, x)
)
revert = Operator(
    doc="invert a coverage to a field",
    type=lambda x: R2(x, Reg) ** R2(Loc, x) | x @ Val,
    define=lambda x: groupbyL(
        compose(get, pi1),
        join_key(
            select(eq, lTopo(deify(merge(pi2(x))), merge(pi2(x))), in_),
            groupby(get, x)
        )
    )
)
getamounts = Operator(
    doc="get amounts from object based amount qualities",
    type=lambda x: R3a(Obj, Reg, x) ** R2(Reg, x) | x @ Ratio,
    define=lambda x: join(groupby(get, get_attrL(x)), get_attrR(x))
)

# Operators on quantified relations

lDist = Operator(
    doc="computes Euclidean distances between locations",
    type=R1(Loc) ** R1(Loc) ** R3(Loc, Ratio, Loc)
)
loDist = Operator(
    doc="computes Euclidean distances between locations and objects",
    type=R1(Loc) ** R2(Obj, Reg) ** R3(Loc, Ratio, Obj),
    define=lambda x, y: prod3(apply1(
        compose(groupbyL(min), lDist(x)),
        apply1(deify, y)
    ))
)
oDist = Operator(
    doc="computes Euclidean distances between objects",
    type=R2(Obj, Reg) ** R2(Obj, Reg) ** R3(Obj, Ratio, Obj),
    define=lambda x, y: prod3(apply1(
        compose(groupbyR(min), swap(loDist, x)),
        apply1(deify, y)
    ))
)
lTopo = Operator(
    doc=("detects the topological position of locations "
         "on a region (in, out, boundary)"),
    type=R1(Loc) ** Reg ** R3(Loc, Nom, Reg),
)
loTopo = Operator(
    doc=("detects the topological position of locations "
         "on objects (in, out, boundary)"),
    type=R1(Loc) ** R2(Obj, Reg) ** R3(Loc, Nom, Obj),
    define=lambda x, y: prod3(apply1(
        compose(groupbyL(compose(get, pi2)), lTopo(x)),
        y
    ))
)
oTopo = Operator(
    doc="detects the topological relations between two sets of objects",
    type=R2(Obj, Reg) ** R2(Obj, Reg) ** R3(Obj, Nom, Obj),
    define=lambda x, y: prod3(apply1(
        compose(groupbyR(compose(name, pi2)), swap(loTopo, x)),
        apply1(deify, y)
    ))
)
lrTopo = Operator(
    doc=("detects the topological position of locations "
         "on regions (in, out, boundary)"),
    type=R1(Loc) ** R1(Reg) ** R3(Loc, Nom, Reg),
    define=lambda x, y: prod3(apply(
        compose(groupbyL(compose(get, pi2)), lTopo(x)),
        y
    ))
)
rTopo = Operator(
    doc="detects the topological relations between two sets of regions",
    type=R1(Reg) ** R1(Reg) ** R3(Reg, Nom, Reg),
    define=lambda x, y: prod3(apply(
        compose(
            compose(groupbyR(compose(name, pi2)), swap(lrTopo, x)),
            deify),
        y
    ))
)
orTopo = Operator(
    doc=("detects the topological relations between a set of objects "
        "and a set of regions"),
    type=R2(Obj, Reg) ** R1(Reg) ** R3(Obj, Nom, Reg),
    define=lambda x, y: prod3(apply(
        compose(compose(groupbyR(compose(name, pi2)), swap(loTopo, x)), deify),
        y
    ))
)

# Network operations

nbuild = Operator(
    doc="build a network from objects with impedance values",
    type=R3a(Obj, Reg, Ratio) ** R3(Obj, Ratio, Obj)
)
nDist = Operator(
    doc="compute network distances between objects",
    type=R2(Obj, Reg) ** R2(Obj, Reg) ** R3(Obj, Ratio, Obj)
        ** R3(Obj, Ratio, Obj)
)
lVis = Operator(
    doc="build a visibility relation between locations using a DEM",
    type=R1(Loc) ** R1(Loc) ** R2(Loc, Itv) ** R3(Loc, Bool, Loc)
)
gridgraph = Operator(
    doc="build a gridgraph using some location field and some impedance field",
    type=R2(Loc, Loc) ** R2(Loc, Ratio) ** R3(Loc, Ratio, Loc)
)
lgDist = Operator(
    doc="compute gridgraph distances between locations",
    type=R3(Loc, Ratio, Loc) ** R1(Loc) ** R1(Loc) ** R3(Loc, Ratio, Loc)
)

# Amount operations
fcont = Operator(
    doc="summarizes the content of a field within a region",
    type=lambda x, y: (
        (R2(Val, x) ** y) ** R2(Loc, x) ** Reg ** y | x @ Qlt | y @ Qlt),
    define=lambda f, x, r: f(subset(x, deify(r)))
)
ocont = Operator(
    doc="counts the number of objects within a region",
    type=R2(Obj, Reg) ** Reg ** Count,
    define=lambda x, y: get(pi2(
        groupbyR(count, select(eq, orTopo(x, nest(y)), in_))
    ))
)
fcover = Operator(
    doc=("measures the spatial coverage of a field that is constrained "
         "to certain field values"),
    type=lambda x: R2(Loc, x) ** R1(x) ** R1(Loc) | x @ Qlt,
    define=lambda x, y: pi1(subset(x, y))
)
ocover = Operator(
    doc="measures the spatial coverage of a collection of objects",
    type=R2(Obj, Reg) ** R1(Obj) ** Reg,
    define=lambda x, y: merge(pi2(subset(x, y)))
)

###########################################################################
# Functional and Relational transformations

# Functional operators

compose = Operator(
    doc="compose unary functions",
    type=lambda α, β, γ: (β ** γ) ** (α ** β) ** (α ** γ),
    define=lambda f, g, x: f(g(x))
)
compose2 = Operator(
    doc="compose binary functions",
    type=lambda α, β, γ, δ: (β ** γ) ** (δ ** α ** β) ** (δ ** α ** γ),
    define=lambda f, g, x, y: f(g(x, y))
)
swap = Operator(
    doc="swap binary function inputs",
    type=lambda α, β, γ: (α ** β ** γ) ** (β ** α ** γ),
    define=lambda f, x, y: f(y, x)
)
id_ = Operator(
    doc="identity",
    type=lambda α: α ** α,
    define=lambda x: x
)
apply = Operator(
    doc="applying a function to a collection",
    type=lambda x, y: (x ** y) ** R1(x) ** R2(x, y)
)

# Set operations

nest = Operator(
    doc="put value in unary relation",
    type=lambda x: x ** R1(x)
)
nest2 = Operator(
    doc="put values in binary relation",
    type=lambda x, y: x ** y ** R2(x, y)
)
nest3 = Operator(
    type=lambda x, y, z: x ** y ** z ** R3(x, y, z),
    doc="put values in ternary relation"
)
add = Operator(
    doc="add value to unary relation",
    type=lambda x: R1(x) ** x ** R1(x),
)
get = Operator(
    doc="get some value from unary relation",
    type=lambda x: R1(x) ** x
)
inrel = Operator(
    doc="whether some value is in a relation",
    type=lambda x: x ** R1(x) ** Bool,
)
set_union = Operator(
    doc="union of two relations",
    type=lambda rel: rel ** rel ** rel,
    define=lambda x, y: relunion(add(nest(x), y))
)
set_diff = Operator(
    doc="difference of two relations",
    type=lambda rel: rel ** rel ** rel
)
set_inters = Operator(
    doc="intersection of two relations",
    type=lambda rel: rel ** rel ** rel,
    define=lambda x, y: set_diff(x, set_diff(x, y))
)
relunion = Operator(
    doc="union of a set of relations",
    type=lambda rel: R1(rel) ** rel | rel @ operators(R1, R2, R3)
)
prod = Operator(
    doc=("A constructor for quantified relations. Prod generates a cartesian "
         "product of two relations as a nested binary relation."),
    type=lambda x, y, z, u, w:
        (y ** z ** u) ** R2(x, y) ** R2(w, z) ** R2(x, R2(w, u)),
    define=lambda f, x, y: apply1(compose(swap(apply1, y), f), x)
)
prod3 = Operator(
    doc=("prod3 generates a quantified relation from two nested binary "
        "relations. The keys of the nested relations become two keys of "
        "the quantified relation."),
    type=lambda x, y, z: R2(z, R2(x, y)) ** R3(x, y, z),
)

# Projection (π)

pi1 = Operator(
    doc=("projects a given relation to the first attribute, resulting in a "
         "collection"),
    type=lambda rel, x:
        rel ** R1(x) | rel @ operators(R1, R2, R3, param=x, at=1),
)
pi2 = Operator(
    doc=("projects a given relation to the second attribute, resulting in a "
         "collection"),
    type=lambda rel, x:
        rel ** R1(x) | rel @ operators(R1, R2, R3, param=x, at=2),
)
pi3 = Operator(
    doc=("projects a given ternary relation to the third attribute, resulting "
         "in a collection"),
    type=lambda x: R3(_, _, x) ** R1(x)
)
pi12 = Operator(
    doc="projects a given ternary relation to the first two attributes",
    type=lambda x, y: R3(x, y, _) ** R2(x, y)
)
pi23 = Operator(
    doc="projects a given ternary relation to the last two attributes",
    type=lambda x, y: R3(_, x, y) ** R2(x, y)
)

# Selection (σ)

select = Operator(
    doc=("Selects a subset of a relation using a constraint on one "
         "attribute, like equality (eq) or order (leq)"),
    type=lambda x, y, rel:
        (x ** y ** Bool) ** rel ** y ** rel
        | rel @ operators(R1, R2, R3, R3a, param=x)
)
subset = Operator(
    doc=("Subset a relation to those tuples having an attribute value "
         "contained in a collection"),
    type=lambda x, rel:
        rel ** R1(x) ** rel | rel @ operators(R1, R2, R3, R3a, param=x),
    define=lambda r, c: select(inrel, r, c)
)

select2 = Operator(
    doc=("Selects a subset of a relation using a constraint on two "
         "attributes, like equality (eq) or order (leq)"),
    type=lambda x, y, rel:
        (x ** y ** Bool) ** rel ** rel
        | rel @ operators(R1, R2, R3, R3a, param=x)
        | rel @ operators(R1, R2, R3, R3a, param=y)
)

# Join (⨝)

join = Operator(
    doc="Join of two unary concepts, like a table join",
    type=lambda x, y, z: R2(x, y) ** R2(y, z) ** R2(x, z)
)

# functions to handle multiple attributes (with 1 key)
join_attr = Operator(
    type=lambda x, y, z: R2(x, y) ** R2(x, z) ** R3a(x, y, z),
    # define=lambda x1, x2: prod3(pi12(select2(
    #     eq,
    #     prod3(apply1(compose(swap(apply1, x1), nest2), x2))
    # )))
)
get_attrL = Operator(
    type=lambda x, y, z: R3a(x, y, z) ** R2(x, y),
    define=None
)
get_attrR = Operator(
    type=lambda x, y, z: R3a(x, y, z) ** R2(x, z),
    define=None
)

join_key = Operator(
    doc=("Substitute the quality of a quantified relation to some quality "
         "of one of its keys."),
    type=lambda x, q1, y, rel, q2:
        R3(x, q1, y) ** rel ** R3(x, q2, y) | rel @ [R2(x, q2), R2(y, q2)],
    # define=lambda x, y: prod3(apply1(subset(y), groupbyL(pi1, x)))
)

apply1 = Operator(
    doc=("Join with unary function. Generates a unary concept from one "
         "other unary concept using a function"),
    type=lambda x1, x2, y:
        (x1 ** x2) ** R2(y, x1) ** R2(y, x2),
    define=lambda f, y: join(y, apply(f, pi2(y)))
)
apply2 = Operator(
    doc=("Join with binary function. Generates a unary concept from two "
         "other unary concepts of the same type"),
    type=lambda x1, x2, x3, y:
        (x1 ** x2 ** x3) ** R2(y, x1) ** R2(y, x2) ** R2(y, x3),
    define=lambda f, x, y: pi12(select2(eq, prod3(prod(f, x, y))))
)

groupbyL = Operator(
    doc=("Group quantified relations by the left key, summarizing lists "
         "of quality values with the same key value into a new value per "
         "key, resulting in a unary concept."),
    type=lambda rel, l, q1, q2, r:
        (rel ** q2) ** R3(l, q1, r) ** R2(l, q2) | rel @ [R1(r), R2(r, q1)],
)
groupbyR = Operator(
    doc=("Group quantified relations by the right key, summarizing lists of "
         "quality values with the same key value into a new value per key, "
         "resulting in a unary concept."),
    type=lambda rel, q2, l, q1, r:
        (rel ** q2) ** R3(l, q1, r) ** R2(r, q2) | rel @ [R1(l), R2(l, q1)]
)
groupby = Operator(
    doc="Group by qualities of binary relations",
    type=lambda l, q, y:
        (R1(l) ** q) ** R2(l, y) ** R2(y, q),
)


##############################################################################
# Generate an algebra out of all definitions in this module

cct = TransformationAlgebra(**globals())
CCT = TransformationNamespace("https://github.com/quangis/cct#", cct)<|MERGE_RESOLUTION|>--- conflicted
+++ resolved
@@ -212,13 +212,8 @@
     doc="areal interpolation",
     type=R2(Reg, Ratio) ** R1(Reg) ** R2(Reg, Ratio)
 )
-<<<<<<< HEAD
 slope = Operator(
-    doc="areal interpolation",
-=======
-slope = Operation(
     doc="slope",
->>>>>>> 41290a22
     type=R2(Loc, Itv) ** R2(Loc, Ratio),
 )
 aspect = Operator(
